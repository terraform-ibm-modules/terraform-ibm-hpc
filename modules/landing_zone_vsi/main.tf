--- conflicted
+++ resolved
@@ -85,7 +85,6 @@
   remote    = module.compute_sg[0].security_group_id
 }
 
-<<<<<<< HEAD
 resource "ibm_is_security_group_rule" "add_comp_sg_strg" {
   count     = local.enable_storage ? 1 : 0
   group     = module.storage_sg[0].security_group_id
@@ -105,70 +104,24 @@
   group     = module.storage_sg[0].security_group_id
   direction = "inbound"
   remote    = module.storage_sg[0].security_group_id
-=======
-module "ldap_vsi" {
-  count                         = var.enable_ldap == true && var.ldap_server == "null" ? 1 : 0
-  source                        = "terraform-ibm-modules/landing-zone-vsi/ibm"
-  version                       = "5.0.0"
-  vsi_per_subnet                = 1
-  create_security_group         = false
-  security_group                = null
-  image_id                      = local.ldap_instance_image_id
-  machine_type                  = var.ldap_vsi_profile
-  prefix                        = local.ldap_node_name
+}
+
+module "management_vsi" {
+  count                         = length(var.management_instances)
+  source                        = "terraform-ibm-modules/landing-zone-vsi/ibm"
+  version                       = "5.0.0"
+  vsi_per_subnet                = var.management_instances[count.index]["count"]
+  create_security_group         = false
+  security_group                = null
+  image_id                      = local.management_image_id[count.index]
+  machine_type                  = var.management_instances[count.index]["profile"]
+  prefix                        = count.index == 0 ? local.management_node_name : format("%s-%s", local.management_node_name, count.index)
   resource_group_id             = local.resource_group_id
   enable_floating_ip            = false
   security_group_ids            = module.compute_sg[*].security_group_id
   ssh_key_ids                   = local.management_ssh_keys
   subnets                       = local.compute_subnets
   tags                          = local.tags
-  user_data                     = data.template_file.ldap_user_data.rendered
-  vpc_id                        = var.vpc_id
-  kms_encryption_enabled        = var.kms_encryption_enabled
-  skip_iam_authorization_policy = local.skip_iam_authorization_policy
-  boot_volume_encryption_key    = var.boot_volume_encryption_key
-}
-
-module "client_vsi" {
-  count                         = length(var.client_instances)
-  source                        = "terraform-ibm-modules/landing-zone-vsi/ibm"
-  version                       = "5.0.0"
-  vsi_per_subnet                = var.client_instances[count.index]["count"]
-  create_security_group         = false
-  security_group                = null
-  image_id                      = local.client_image_id[count.index]
-  machine_type                  = var.client_instances[count.index]["profile"]
-  prefix                        = count.index == 0 ? local.client_node_name : format("%s-%s", local.client_node_name, count.index)
-  resource_group_id             = local.resource_group_id
-  enable_floating_ip            = false
-  security_group_ids            = module.client_sg[*].security_group_id
-  ssh_key_ids                   = local.client_ssh_keys
-  subnets                       = local.client_subnets
-  tags                          = local.tags
-  user_data                     = data.template_file.client_user_data.rendered
-  vpc_id                        = var.vpc_id
-  kms_encryption_enabled        = var.kms_encryption_enabled
-  skip_iam_authorization_policy = local.skip_iam_authorization_policy
-  boot_volume_encryption_key    = var.boot_volume_encryption_key
->>>>>>> 2f782729
-}
-
-module "management_vsi" {
-  count                         = length(var.management_instances)
-  source                        = "terraform-ibm-modules/landing-zone-vsi/ibm"
-  version                       = "5.0.0"
-  vsi_per_subnet                = var.management_instances[count.index]["count"]
-  create_security_group         = false
-  security_group                = null
-  image_id                      = local.management_image_id[count.index]
-  machine_type                  = var.management_instances[count.index]["profile"]
-  prefix                        = count.index == 0 ? local.management_node_name : format("%s-%s", local.management_node_name, count.index)
-  resource_group_id             = local.resource_group_id
-  enable_floating_ip            = false
-  security_group_ids            = module.compute_sg[*].security_group_id
-  ssh_key_ids                   = local.management_ssh_keys
-  subnets                       = local.compute_subnets
-  tags                          = local.tags
   user_data                     = data.template_file.management_user_data.rendered
   vpc_id                        = var.vpc_id
   kms_encryption_enabled        = var.kms_encryption_enabled
@@ -314,7 +267,7 @@
 module "client_vsi" {
   count                         = length(var.client_instances)
   source                        = "terraform-ibm-modules/landing-zone-vsi/ibm"
-  version                       = "4.6.0"
+  version                       = "5.0.0"
   vsi_per_subnet                = var.client_instances[count.index]["count"]
   create_security_group         = false
   security_group                = null
